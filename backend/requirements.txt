--- conflicted
+++ resolved
@@ -1,4 +1,4 @@
-<<<<<<< HEAD
+
 fastapi>=0.104.0
 uvicorn[standard]>=0.24.0
 sqlalchemy>=2.0.0
@@ -8,7 +8,7 @@
 pandas>=1.5.0
 numpy>=1.21.0
 scikit-learn>=1.0.0
-=======
+
 # Smart Rental Tracker - Backend Dependencies
 # Install with: pip install -r requirements.txt
 
@@ -57,5 +57,4 @@
 # - time (time utilities)
 # - logging (application logging)
 # - argparse (command line parsing)
-# - random (random number generation)
->>>>>>> a4b71127
+# - random (random number generation)